using System;
using System.IO;
using System.Net.Sockets;
using System.Text;
using System.Text.RegularExpressions;
using System.Reflection;
using System.Collections.Generic;
using System.Diagnostics;
using System.Linq;
using System.Security.Cryptography.X509Certificates;
using System.Globalization;
using System.Security.Authentication;
using System.Net;
using FluentFTP.Proxy;
#if !CORE
using System.Web;
#endif

#if (CORE || NETFX)
using System.Threading;
#endif
<<<<<<< HEAD
#if NETFX45 || CORE
=======
#if NET45
>>>>>>> 343422cb
using System.Threading.Tasks;
#endif

namespace FluentFTP {

	/// <summary>
	/// FTP Control Connection. Speaks the FTP protocol with the server and
	/// provides facilities for performing transactions.
	/// 
	/// Debugging problems with FTP transactions is much easier to do when
	/// you can see exactly what is sent to the server and the reply 
	/// FluentFTP gets in return. Please review the Debug example
	/// below for information on how to add <see cref="System.Diagnostics.TraceListener"/>s for capturing
	/// the conversation between FluentFTP and the server.
	/// </summary>
	/// <example>The following example illustrates how to assist in debugging
	/// FluentFTP by getting a transaction log from the server.
	/// <code source="..\Examples\Debug.cs" lang="cs" />
	/// </example>
	/// <example>The following example demonstrates adding a custom file
	/// listing parser in the event that you encounter a list format
	/// not already supported.
	/// <code source="..\Examples\CustomParser.cs" lang="cs" />
	/// </example>
	/// <example>The following example demonstrates how to validate
	/// a SSL certificate when using SSL/TLS.
	/// <code source="..\Examples\ValidateCertificate.cs" lang="cs" />
	/// </example>
	/// <example>The following example demonstrates how to download a file.
	/// <code source="..\Examples\OpenRead.cs" lang="cs" />
	/// </example>
	/// <example>The following example demonstrates how to download a file
	/// using a URI object.
	/// <code source="..\Examples\OpenReadURI.cs" lang="cs" />
	/// </example>
	/// <example>The following example demonstrates how to upload a file.
	/// <code source="..\Examples\OpenWrite.cs" lang="cs" />
	/// </example>
	/// <example>The following example demonstrates how to upload a file
	/// using a URI object.
	/// <code source="..\Examples\OpenWriteURI.cs" lang="cs" />
	/// </example>
	/// <example>The following example demonstrates how to append to a file.
	/// <code source="..\Examples\OpenAppend.cs" lang="cs" />
	/// </example>
	/// <example>The following example demonstrates how to append to a file
	/// using a URI object.
	/// <code source="..\Examples\OpenAppendURI.cs" lang="cs" />
	/// </example>
	/// <example>The following example demonstrates how to get a file
	/// listing from the server.
	/// <code source="..\Examples\GetListing.cs" lang="cs" />
	/// </example>
	public partial class FtpClient : IDisposable {

		#region Properties

#if !CORE14
		/// <summary>
		/// Used for internally synchronizing access to this
		/// object from multiple threads
		/// </summary>
		readonly Object m_lock = new Object();

		/// <summary>
		/// For usage by FTP proxies only
		/// </summary>
		protected Object Lock {
			get {
				return m_lock;
			}
		}
#endif

		/// <summary>
		/// A list of asynchronous methods that are in progress
		/// </summary>
		readonly Dictionary<IAsyncResult, object> m_asyncmethods = new Dictionary<IAsyncResult, object>();

		/// <summary>
		/// Control connection socket stream
		/// </summary>
		FtpSocketStream m_stream = null;

		bool m_isDisposed = false;
		/// <summary>
		/// Gets a value indicating if this object has already been disposed.
		/// </summary>
		public bool IsDisposed {
			get {
				return m_isDisposed;
			}
			private set {
				m_isDisposed = value;
			}
		}

		/// <summary>
		/// Gets the base stream for talking to the server via
		/// the control connection.
		/// </summary>
		protected Stream BaseStream {
			get {
				return m_stream;
			}
		}

		FtpIpVersion m_ipVersions = FtpIpVersion.ANY;
		/// <summary>
		/// Flags specifying which versions of the internet protocol to
		/// support when making a connection. All addresses returned during
		/// name resolution are tried until a successful connection is made.
		/// You can fine tune which versions of the internet protocol to use
		/// by adding or removing flags here. I.e., setting this property
		/// to FtpIpVersion.IPv4 will cause the connection process to
		/// ignore IPv6 addresses. The default value is ANY version.
		/// </summary>
		public FtpIpVersion InternetProtocolVersions {
			get {
				return m_ipVersions;
			}
			set {
				m_ipVersions = value;
			}
		}

		int m_socketPollInterval = 15000;
		/// <summary>
		/// Gets or sets the length of time in milliseconds
		/// that must pass since the last socket activity
		/// before calling <see cref="System.Net.Sockets.Socket.Poll"/> 
		/// on the socket to test for connectivity. 
		/// Setting this interval too low will
		/// have a negative impact on performance. Setting this
		/// interval to 0 disables Polling all together.
		/// The default value is 15 seconds.
		/// </summary>
		public int SocketPollInterval {
			get { return m_socketPollInterval; }
			set {
				m_socketPollInterval = value;
				if (m_stream != null)
					m_stream.SocketPollInterval = value;
			}
		}

		bool m_staleDataTest = true;
		/// <summary>
		/// Gets or sets a value indicating whether a test should be performed to
		/// see if there is stale (unrequested data) sitting on the socket. In some
		/// cases the control connection may time out but before the server closes
		/// the connection it might send a 4xx response that was unexpected and
		/// can cause synchronization errors with transactions. To avoid this
		/// problem the <see cref="o:Execute"/> method checks to see if there is any data
		/// available on the socket before executing a command. On Azure hosting
		/// platforms this check can cause an exception to be thrown. In order
		/// to work around the exception you can set this property to false
		/// which will skip the test entirely however doing so eliminates the
		/// best effort attempt of detecting such scenarios. See this thread
		/// for more details about the Azure problem:
		/// https://netftp.codeplex.com/discussions/535879
		/// </summary>
		public bool StaleDataCheck {
			get { return m_staleDataTest; }
			set { m_staleDataTest = value; }
		}

		/// <summary>
		/// Gets a value indicating if the connection is alive
		/// </summary>
		public bool IsConnected {
			get {
				if (m_stream != null)
					return m_stream.IsConnected;
				return false;
			}
		}

		bool m_threadSafeDataChannels = false;
		/// <summary>
		/// When this value is set to true (default) the control connection
		/// is cloned and a new connection the server is established for the
		/// data channel operation. This is a thread safe approach to make
		/// asynchronous operations on a single control connection transparent
		/// to the developer.
		/// </summary>
		public bool EnableThreadSafeDataConnections {
			get {
				return m_threadSafeDataChannels;
			}
			set {
				m_threadSafeDataChannels = value;
			}
		}

		bool m_isClone = false;
		/// <summary>
		/// Gets a value indicating if this control connection is a clone. This property
		/// is used with data streams to determine if the connection should be closed
		/// when the stream is closed. Servers typically only allow 1 data connection
		/// per control connection. If you try to open multiple data connections this
		/// object will be cloned for 2 or more resulting in N new connections to the
		/// server.
		/// </summary>
		internal bool IsClone {
			get {
				return m_isClone;
			}
			private set {
				m_isClone = value;
			}
		}

		Encoding m_textEncoding = Encoding.ASCII;
		bool m_textEncodingAutoUTF = true;
		/// <summary>
		/// Gets or sets the text encoding being used when talking with the server. The default
		/// value is <see cref="System.Text.Encoding.ASCII"/> however upon connection, the client checks
		/// for UTF8 support and if it's there this property is switched over to
		/// <see cref="System.Text.Encoding.UTF8"/>. Manually setting this value overrides automatic detection
		/// based on the FEAT list; if you change this value it's always used
		/// regardless of what the server advertises, if anything.
		/// </summary>
		public Encoding Encoding {
			get {
				return m_textEncoding;
			}
			set {
#if !CORE14
				lock (m_lock) {
#endif
					m_textEncoding = value;
					m_textEncodingAutoUTF = false;
#if !CORE14
				}
#endif
			}
		}

		string m_host = null;
		/// <summary>
		/// The server to connect to
		/// </summary>
		public string Host {
			get {
				return m_host;
			}
			set {

				// remove unwanted prefix/postfix
				if (value.StartsWith("ftp://")) {
					value = value.Substring(value.IndexOf("ftp://") + ("ftp://").Length);
				}
				if (value.EndsWith("/")) {
					value = value.Replace("/", "");
				}

				m_host = value;
			}
		}

		int m_port = 0;
		/// <summary>
		/// The port to connect to. If this value is set to 0 (Default) the port used
		/// will be determined by the type of SSL used or if no SSL is to be used it 
		/// will automatically connect to port 21.
		/// </summary>
		public int Port {
			get {
				// automatically determine port
				// when m_port is 0.
				if (m_port == 0) {
					switch (EncryptionMode) {
						case FtpEncryptionMode.None:
						case FtpEncryptionMode.Explicit:
							return 21;
						case FtpEncryptionMode.Implicit:
							return 990;
					}
				}

				return m_port;
			}
			set {
				m_port = value;
			}
		}

		NetworkCredential m_credentials = new NetworkCredential("anonymous", "anonymous");
		/// <summary>
		/// Credentials used for authentication
		/// </summary>
		public NetworkCredential Credentials {
			get {
				return m_credentials;
			}
			set {
				m_credentials = value;
			}
		}

		int m_maxDerefCount = 20;
		/// <summary>
		/// Gets or sets a value that controls the maximum depth
		/// of recursion that <see cref="o:DereferenceLink"/> will follow symbolic
		/// links before giving up. You can also specify the value
		/// to be used as one of the overloaded parameters to the
		/// <see cref="o:DereferenceLink"/> method. The default value is 20. Specifying
		/// -1 here means indefinitely try to resolve a link. This is
		/// not recommended for obvious reasons (stack overflow).
		/// </summary>
		public int MaximumDereferenceCount {
			get {
				return m_maxDerefCount;
			}
			set {
				m_maxDerefCount = value;
			}
		}

		X509CertificateCollection m_clientCerts = new X509CertificateCollection();
		/// <summary>
		/// Client certificates to be used in SSL authentication process
		/// </summary>
		public X509CertificateCollection ClientCertificates {
			get {
				return m_clientCerts;
			}
			protected set {
				m_clientCerts = value;
			}
		}

		// Holds the cached resolved address
		string m_Address;

		Func<string> m_AddressResolver;

		/// <summary>
		/// Delegate used for resolving local address, used for active data connections
		/// This can be used in case you're behind a router, but port forwarding is configured to forward the
		/// ports from your router to your internal IP. In that case, we need to send the router's IP instead of our internal IP.
		/// See example: FtpClient.GetPublicIP -> This uses Ipify api to find external IP
		/// </summary>
		public Func<string> AddressResolver {
			get { return m_AddressResolver; }
			set { m_AddressResolver = value; }
		}

		IEnumerable<int> m_ActivePorts;

		/// <summary>
		/// Ports used for Active Data Connection
		/// </summary>
		public IEnumerable<int> ActivePorts {
			get { return m_ActivePorts; }
			set { m_ActivePorts = value; }
		}

		FtpDataConnectionType m_dataConnectionType = FtpDataConnectionType.AutoPassive;
		/// <summary>
		/// Data connection type, default is AutoPassive which tries
		/// a connection with EPSV first and if it fails then tries
		/// PASV before giving up. If you know exactly which kind of
		/// connection you need you can slightly increase performance
		/// by defining a specific type of passive or active data
		/// connection here.
		/// </summary>
		public FtpDataConnectionType DataConnectionType {
			get {
				return m_dataConnectionType;
			}
			set {
				m_dataConnectionType = value;
			}
		}

		bool m_ungracefullDisconnect = false;
		/// <summary>
		/// Disconnect from the server without sending QUIT. This helps
		/// work around IOExceptions caused by buggy connection resets
		/// when closing the control connection.
		/// </summary>
		public bool UngracefullDisconnection {
			get {
				return m_ungracefullDisconnect;
			}
			set {
				m_ungracefullDisconnect = value;
			}
		}

		int m_connectTimeout = 15000;
		/// <summary>
		/// Gets or sets the length of time in milliseconds to wait for a connection 
		/// attempt to succeed before giving up. Default is 15000 (15 seconds).
		/// </summary>
		public int ConnectTimeout {
			get {
				return m_connectTimeout;
			}
			set {
				m_connectTimeout = value;
			}
		}

		int m_readTimeout = 15000;
		/// <summary>
		/// Gets or sets the length of time wait in milliseconds for data to be
		/// read from the underlying stream. The default value is 15000 (15 seconds).
		/// </summary>
		public int ReadTimeout {
			get {
				return m_readTimeout;
			}
			set {
				m_readTimeout = value;
			}
		}

		int m_dataConnectionConnectTimeout = 15000;
		/// <summary>
		/// Gets or sets the length of time in milliseconds for a data connection
		/// to be established before giving up. Default is 15000 (15 seconds).
		/// </summary>
		public int DataConnectionConnectTimeout {
			get {
				return m_dataConnectionConnectTimeout;
			}
			set {
				m_dataConnectionConnectTimeout = value;
			}
		}

		int m_dataConnectionReadTimeout = 15000;
		/// <summary>
		/// Gets or sets the length of time in milliseconds the data channel
		/// should wait for the server to send data. Default value is 
		/// 15000 (15 seconds).
		/// </summary>
		public int DataConnectionReadTimeout {
			get {
				return m_dataConnectionReadTimeout;
			}
			set {
				m_dataConnectionReadTimeout = value;
			}
		}

		bool m_keepAlive = false;
		/// <summary>
		/// Gets or sets a value indicating if <see cref="System.Net.Sockets.SocketOptionName.KeepAlive"/> should be set on 
		/// the underlying stream's socket. If the connection is alive, the option is
		/// adjusted in real-time. The value is stored and the KeepAlive option is set
		/// accordingly upon any new connections. The value set here is also applied to
		/// all future data streams. It has no affect on cloned control connections or
		/// data connections already in progress. The default value is false.
		/// </summary>
		public bool SocketKeepAlive {
			get {
				return m_keepAlive;
			}
			set {
				m_keepAlive = value;
				if (m_stream != null)
					m_stream.SetSocketOption(System.Net.Sockets.SocketOptionLevel.Socket, System.Net.Sockets.SocketOptionName.KeepAlive, value);
			}
		}

		FtpCapability m_caps = FtpCapability.NONE;
		/// <summary>
		/// Gets the server capabilities represented by flags
		/// </summary>
		public FtpCapability Capabilities {
			get {
				if (m_stream == null || !m_stream.IsConnected) {
					Connect();
				}

				return m_caps;
			}
			protected set {
				m_caps = value;
			}
		}

		FtpHashAlgorithm m_hashAlgorithms = FtpHashAlgorithm.NONE;
		/// <summary>
		/// Get the hash types supported by the server, if any. This
		/// is a recent extension to the protocol that is not fully
		/// standardized and is not guaranteed to work. See here for
		/// more details:
		/// http://tools.ietf.org/html/draft-bryan-ftpext-hash-02
		/// </summary>
		public FtpHashAlgorithm HashAlgorithms {
			get {
				if (m_stream == null || !m_stream.IsConnected) {
					Connect();
				}

				return m_hashAlgorithms;
			}
			private set {
				m_hashAlgorithms = value;
			}
		}

		FtpEncryptionMode m_encryptionmode = FtpEncryptionMode.None;
		/// <summary>
		/// Type of SSL to use, or none. Default is none. Explicit is TLS, Implicit is SSL.
		/// </summary>
		public FtpEncryptionMode EncryptionMode {
			get {
				return m_encryptionmode;
			}
			set {
				m_encryptionmode = value;
			}
		}

		bool m_dataConnectionEncryption = true;
		/// <summary>
		/// Indicates if data channel transfers should be encrypted. Only valid if <see cref="EncryptionMode"/>
		/// property is not equal to <see cref="FtpEncryptionMode.None"/>.
		/// </summary>
		public bool DataConnectionEncryption {
			get {
				return m_dataConnectionEncryption;
			}
			set {
				m_dataConnectionEncryption = value;
			}
		}

#if !CORE
		bool m_plainTextEncryption = false;
		/// <summary>
		/// Indicates if the encryption should be disabled immediately after connecting using a CCC command.
		/// This is useful when you have a FTP firewall that requires plaintext FTP, but your server mandates FTPS connections.
		/// </summary>
		public bool PlainTextEncryption {
			get {
				return m_plainTextEncryption;
			}
			set {
				m_plainTextEncryption = value;
			}
		}
#endif

#if CORE
		private SslProtocols m_SslProtocols = SslProtocols.Tls11 | SslProtocols.Ssl3;
#else
		private SslProtocols m_SslProtocols = SslProtocols.Default;
#endif
		/// <summary>
		/// Encryption protocols to use. Only valid if EncryptionMode property is not equal to <see cref="FtpEncryptionMode.None"/>.
		/// Default value is .NET Framework defaults from the <see cref="System.Net.Security.SslStream"/> class.
		/// </summary>
		public SslProtocols SslProtocols {
			get {
				return m_SslProtocols;
			}
			set {
				m_SslProtocols = value;
			}
		}

		FtpSslValidation m_sslvalidate = null;
		/// <summary>
		/// Event is fired to validate SSL certificates. If this event is
		/// not handled and there are errors validating the certificate
		/// the connection will be aborted.
		/// </summary>
		/// <example><code source="..\Examples\ValidateCertificate.cs" lang="cs" /></example>
		public event FtpSslValidation ValidateCertificate {
			add {
				m_sslvalidate += value;
			}
			remove {
				m_sslvalidate -= value;
			}
		}


		private string m_systemType = "UNKNOWN";
		/// <summary>
		/// Gets the type of system/server that we're
		/// connected to.
		/// </summary>
		public string SystemType {
			get {
				return m_systemType;
			}
		}

		private string m_connectionType = "Default";
		/// <summary> Gets the connection type </summary>
		public string ConnectionType {
			get { return m_connectionType; }
			protected set { m_connectionType = value; }
		}

		#endregion

		#region Constructor / Destructor

		/// <summary>
		/// Creates a new instance of an FTP Client.
		/// </summary>
		public FtpClient() {
			m_listParser = new FtpListParser(this);
		}

		/// <summary>
		/// Creates a new instance of an FTP Client, with the given host.
		/// </summary>
		public FtpClient(string host) {
			Host = host;
			m_listParser = new FtpListParser(this);
		}

		/// <summary>
		/// Creates a new instance of an FTP Client, with the given host and credentials.
		/// </summary>
		public FtpClient(string host, NetworkCredential credentials) {
			Host = host;
			Credentials = credentials;
			m_listParser = new FtpListParser(this);
		}

		/// <summary>
		/// Creates a new instance of an FTP Client, with the given host, port and credentials.
		/// </summary>
		public FtpClient(string host, int port, NetworkCredential credentials) {
			Host = host;
			Port = port;
			Credentials = credentials;
			m_listParser = new FtpListParser(this);
		}

		/// <summary>
		/// Creates a new instance of an FTP Client, with the given host, username and password.
		/// </summary>
		public FtpClient(string host, string user, string pass) {
			Host = host;
			Credentials = new NetworkCredential(user, pass);
			m_listParser = new FtpListParser(this);
		}

		/// <summary>
		/// Creates a new instance of an FTP Client, with the given host, port, username and password.
		/// </summary>
		public FtpClient(string host, int port, string user, string pass) {
			Host = host;
			Port = port;
			Credentials = new NetworkCredential(user, pass);
			m_listParser = new FtpListParser(this);
		}

		/// <summary>
		/// Creates a new instance of this class. Useful in FTP proxy classes.
		/// </summary>
		/// <returns></returns>
		protected virtual FtpClient Create() {
			return new FtpClient();
		}

		/// <summary>
		/// Disconnects from the server, releases resources held by this
		/// object.
		/// </summary>
		public void Dispose() {
#if !CORE14
			lock (m_lock) {
#endif
				if (IsDisposed)
					return;

				FtpTrace.WriteFunc("Dispose");
				FtpTrace.WriteStatus(FtpTraceLevel.Verbose, "Disposing FtpClient object...");

				try {
					if (IsConnected) {
						Disconnect();
					}
				} catch (Exception ex) {
					FtpTrace.WriteLine(FtpTraceLevel.Warn, "FtpClient.Dispose(): Caught and discarded an exception while disconnecting from host: " + ex.ToString());
				}

				if (m_stream != null) {
					try {
						m_stream.Dispose();
					} catch (Exception ex) {
						FtpTrace.WriteLine(FtpTraceLevel.Warn, "FtpClient.Dispose(): Caught and discarded an exception while disposing FtpStream object: " + ex.ToString());
					} finally {
						m_stream = null;
					}
				}

				m_credentials = null;
				m_textEncoding = null;
				m_host = null;
				m_asyncmethods.Clear();
				IsDisposed = true;
				GC.SuppressFinalize(this);
#if !CORE14
			}
#endif
		}

		/// <summary>
		/// Finalizer
		/// </summary>
		~FtpClient() {
			Dispose();
		}

		#endregion

		#region Clone

		/// <summary>
		/// Clones the control connection for opening multiple data streams
		/// </summary>
		/// <returns>A new control connection with the same property settings as this one</returns>
		/// <example><code source="..\Examples\CloneConnection.cs" lang="cs" /></example>
		protected FtpClient CloneConnection() {
			FtpClient conn = Create();

			conn.m_isClone = true;

			// configure new connection as clone of self
			conn.InternetProtocolVersions = InternetProtocolVersions;
			conn.SocketPollInterval = SocketPollInterval;
			conn.StaleDataCheck = StaleDataCheck;
			conn.EnableThreadSafeDataConnections = EnableThreadSafeDataConnections;
			conn.Encoding = Encoding;
			conn.Host = Host;
			conn.Port = Port;
			conn.Credentials = Credentials;
			conn.MaximumDereferenceCount = MaximumDereferenceCount;
			conn.ClientCertificates = ClientCertificates;
			conn.DataConnectionType = DataConnectionType;
			conn.UngracefullDisconnection = UngracefullDisconnection;
			conn.ConnectTimeout = ConnectTimeout;
			conn.ReadTimeout = ReadTimeout;
			conn.DataConnectionConnectTimeout = DataConnectionConnectTimeout;
			conn.DataConnectionReadTimeout = DataConnectionReadTimeout;
			conn.SocketKeepAlive = SocketKeepAlive;
			conn.Capabilities = Capabilities;
			conn.EncryptionMode = EncryptionMode;
			conn.DataConnectionEncryption = DataConnectionEncryption;
			conn.SslProtocols = SslProtocols;
			conn.TransferChunkSize = TransferChunkSize;
			conn.ListingParser = ListingParser;
			conn.ListingCulture = ListingCulture;
			conn.TimeOffset = TimeOffset;
			conn.RetryAttempts = RetryAttempts;
			conn.UploadRateLimit = UploadRateLimit;
			conn.DownloadRateLimit = DownloadRateLimit;
			conn.RecursiveList = RecursiveList;
#if !CORE
			conn.PlainTextEncryption = PlainTextEncryption;
#endif

			// copy props using attributes (slower, not .NET core compatible)
			/*foreach (PropertyInfo prop in GetType().GetProperties()) {
				object[] attributes = prop.GetCustomAttributes(typeof(FtpControlConnectionClone), true);

				if (attributes.Length > 0) {
					prop.SetValue(conn, prop.GetValue(this, null), null);
				}
			}*/

			// always accept certificate no matter what because if code execution ever
			// gets here it means the certificate on the control connection object being
			// cloned was already accepted.
			conn.ValidateCertificate += new FtpSslValidation(
				delegate(FtpClient obj, FtpSslValidationEventArgs e) {
					e.Accept = true;
				});

			return conn;
		}

		#endregion

		#region Execute Command

		/// <summary>
		/// Executes a command
		/// </summary>
		/// <param name="command">The command to execute</param>
		/// <returns>The servers reply to the command</returns>
		/// <example><code source="..\Examples\Execute.cs" lang="cs" /></example>
		public FtpReply Execute(string command) {
			FtpReply reply;

#if !CORE14
			lock (m_lock) {
#endif
				if (StaleDataCheck) {
					ReadStaleData(true, false, true);
				}

				if (!IsConnected) {
					if (command == "QUIT") {
						FtpTrace.WriteStatus(FtpTraceLevel.Info, "Not sending QUIT because the connection has already been closed.");
						return new FtpReply() {
							Code = "200",
							Message = "Connection already closed."
						};
					}

					Connect();
				}

				// hide sensitive data from logs
				string commandTxt = command;
				if (!FtpTrace.LogUserName && command.StartsWith("USER", StringComparison.Ordinal)) {
					commandTxt = "USER ***";
				}
				if (!FtpTrace.LogPassword && command.StartsWith("PASS", StringComparison.Ordinal)) {
					commandTxt = "PASS ***";
				}
				FtpTrace.WriteLine(FtpTraceLevel.Info, "Command:  " + commandTxt);

				// send command to FTP server
				m_stream.WriteLine(m_textEncoding, command);
				reply = GetReply();
#if !CORE14
			}
#endif

			return reply;
		}

#if !CORE
		delegate FtpReply AsyncExecute(string command);

		/// <summary>
		/// Performs execution of the specified command asynchronously
		/// </summary>
		/// <param name="command">The command to execute</param>
		/// <param name="callback">The <see cref="AsyncCallback"/> method</param>
		/// <param name="state">State object</param>
		/// <returns>IAsyncResult</returns>
		/// <example><code source="..\Examples\BeginExecute.cs" lang="cs" /></example>
		public IAsyncResult BeginExecute(string command, AsyncCallback callback, object state) {
			AsyncExecute func;
			IAsyncResult ar;

			ar = (func = new AsyncExecute(Execute)).BeginInvoke(command, callback, state);
			lock (m_asyncmethods) {
				m_asyncmethods.Add(ar, func);
			}

			return ar;
		}

		/// <summary>
		/// Ends an asynchronous command
		/// </summary>
		/// <param name="ar">IAsyncResult returned from BeginExecute</param>
		/// <returns>FtpReply object (never null).</returns>
		/// <example><code source="..\Examples\BeginExecute.cs" lang="cs" /></example>
		public FtpReply EndExecute(IAsyncResult ar) {
			return GetAsyncDelegate<AsyncExecute>(ar).EndInvoke(ar);
		}
#endif

<<<<<<< HEAD
#if NETFX45 || CORE
        // TODO: Add cencellation support
=======
#if NET45
>>>>>>> 343422cb
		/// <summary>
		/// Performs an asynchronous execution of the specified command
		/// </summary>
		/// <param name="command">The command to execute</param>
		/// <returns>The servers reply to the command</returns>
		public async Task<FtpReply> ExecuteAsync(string command) {
            FtpReply reply;

            if (StaleDataCheck)
            {
#if CORE
                await ReadStaleDataAsync(true, false, true);
#else
                ReadStaleData(true, false, true);
#endif
            }

            if (!IsConnected)
            {
                if (command == "QUIT")
                {
                    FtpTrace.WriteStatus(FtpTraceLevel.Info, "Not sending QUIT because the connection has already been closed.");
                    return new FtpReply()
                    {
                        Code = "200",
                        Message = "Connection already closed."
                    };
                }

                await ConnectAsync();
            }

            // hide sensitive data from logs
            string commandTxt = command;
            if (!FtpTrace.LogUserName && command.StartsWith("USER", StringComparison.Ordinal))
            {
                commandTxt = "USER ***";
            }
            if (!FtpTrace.LogPassword && command.StartsWith("PASS", StringComparison.Ordinal))
            {
                commandTxt = "PASS ***";
            }
            FtpTrace.WriteLine(FtpTraceLevel.Info, "Command:  " + commandTxt);

            // send command to FTP server
            await m_stream.WriteLineAsync(m_textEncoding, command);
            reply = await GetReplyAsync();

            return reply;
        }
#endif

#endregion

        #region Get Reply

        /// <summary>
        /// Retrieves a reply from the server. Do not execute this method
        /// unless you are sure that a reply has been sent, i.e., you
        /// executed a command. Doing so will cause the code to hang
        /// indefinitely waiting for a server reply that is never coming.
        /// </summary>
        /// <returns>FtpReply representing the response from the server</returns>
        /// <example><code source="..\Examples\BeginGetReply.cs" lang="cs" /></example>
        public FtpReply GetReply() {
			FtpReply reply = new FtpReply();
			string buf;

#if !CORE14
			lock (m_lock) {
#endif
				if (!IsConnected)
					throw new InvalidOperationException("No connection to the server has been established.");

				m_stream.ReadTimeout = m_readTimeout;
				while ((buf = m_stream.ReadLine(Encoding)) != null) {
					Match m;


					if ((m = Regex.Match(buf, "^(?<code>[0-9]{3}) (?<message>.*)$")).Success) {
						reply.Code = m.Groups["code"].Value;
						reply.Message = m.Groups["message"].Value;
						break;
					}

					reply.InfoMessages += (buf + "\n");
				}

				// if reply received
				if (reply.Code != null) {

					// hide sensitive data from logs
					string logMsg = reply.Message;
					if (!FtpTrace.LogUserName && reply.Code == "331" && logMsg.StartsWith("User ", StringComparison.Ordinal) && logMsg.Contains(" OK")) {
						logMsg = logMsg.Replace(Credentials.UserName, "***");
					}

					// log response code + message
					FtpTrace.WriteLine(FtpTraceLevel.Info, "Response: " + reply.Code + " " + logMsg);
				}

				// log multiline response messages
				if (reply.InfoMessages != null) {
					reply.InfoMessages = reply.InfoMessages.Trim();
				}
				if (!string.IsNullOrEmpty(reply.InfoMessages)) {
					//FtpTrace.WriteLine(FtpTraceLevel.Verbose, "+---------------------------------------+");
					FtpTrace.WriteLine(FtpTraceLevel.Verbose, reply.InfoMessages.Split('\n').AddPrefix("Response: ", true).Join("\n"));
					//FtpTrace.WriteLine(FtpTraceLevel.Verbose, "-----------------------------------------");
				}
#if !CORE14
			}
#endif

			return reply;
		}

#if NETFX45 || CORE
        // TODO: add example
        /// <summary>
        /// Retrieves a reply from the server. Do not execute this method
        /// unless you are sure that a reply has been sent, i.e., you
        /// executed a command. Doing so will cause the code to hang
        /// indefinitely waiting for a server reply that is never coming.
        /// </summary>
        /// <returns>FtpReply representing the response from the server</returns>
        /// <example><code source="..\Examples\BeginGetReply.cs" lang="cs" /></example>
        public async Task<FtpReply> GetReplyAsync()
        {
            FtpReply reply = new FtpReply();
            string buf;

            if (!IsConnected)
                throw new InvalidOperationException("No connection to the server has been established.");

            m_stream.ReadTimeout = m_readTimeout;
            while ((buf = await m_stream.ReadLineAsync(Encoding)) != null)
            {
                Match m;


                if ((m = Regex.Match(buf, "^(?<code>[0-9]{3}) (?<message>.*)$")).Success)
                {
                    reply.Code = m.Groups["code"].Value;
                    reply.Message = m.Groups["message"].Value;
                    break;
                }

                reply.InfoMessages += (buf + "\n");
            }

            // if reply received
            if (reply.Code != null)
            {

                // hide sensitive data from logs
                string logMsg = reply.Message;
                if (!FtpTrace.LogUserName && reply.Code == "331" && logMsg.StartsWith("User ", StringComparison.Ordinal) && logMsg.Contains(" OK"))
                {
                    logMsg = logMsg.Replace(Credentials.UserName, "***");
                }

                // log response code + message
                FtpTrace.WriteLine(FtpTraceLevel.Info, "Response: " + reply.Code + " " + logMsg);
            }

            // log multiline response messages
            if (reply.InfoMessages != null)
            {
                reply.InfoMessages = reply.InfoMessages.Trim();
            }
            if (!string.IsNullOrEmpty(reply.InfoMessages))
            {
                //FtpTrace.WriteLine(FtpTraceLevel.Verbose, "+---------------------------------------+");
                FtpTrace.WriteLine(FtpTraceLevel.Verbose, reply.InfoMessages.Split('\n').AddPrefix("Response: ", true).Join("\n"));
                //FtpTrace.WriteLine(FtpTraceLevel.Verbose, "-----------------------------------------");
            }

            return reply;
        }
#endif

        #endregion

        #region Connect

        private FtpListParser m_listParser;

		/// <summary>
		/// Connect to the server
		/// </summary>
		/// <exception cref="ObjectDisposedException">Thrown if this object has been disposed.</exception>
		/// <example><code source="..\Examples\Connect.cs" lang="cs" /></example>
		public virtual void Connect() {
			FtpReply reply;

#if !CORE14
			lock (m_lock) {
#endif

				FtpTrace.WriteFunc("Connect");

				if (IsDisposed)
					throw new ObjectDisposedException("This FtpClient object has been disposed. It is no longer accessible.");

				if (m_stream == null) {
					m_stream = new FtpSocketStream();
					m_stream.ValidateCertificate += new FtpSocketStreamSslValidation(FireValidateCertficate);
				} else {
					if (IsConnected) {
						Disconnect();
					}
				}

				if (Host == null) {
					throw new FtpException("No host has been specified");
				}

				if (!IsClone) {
					m_caps = FtpCapability.NONE;
				}

				m_hashAlgorithms = FtpHashAlgorithm.NONE;
				m_stream.ConnectTimeout = m_connectTimeout;
				m_stream.SocketPollInterval = m_socketPollInterval;
				Connect(m_stream);

				m_stream.SetSocketOption(System.Net.Sockets.SocketOptionLevel.Socket, System.Net.Sockets.SocketOptionName.KeepAlive, m_keepAlive);

#if !NO_SSL
				if (EncryptionMode == FtpEncryptionMode.Implicit) {
					m_stream.ActivateEncryption(Host, m_clientCerts.Count > 0 ? m_clientCerts : null, m_SslProtocols);
				}
#endif

				Handshake();

#if !NO_SSL
				if (EncryptionMode == FtpEncryptionMode.Explicit) {
					if (!(reply = Execute("AUTH TLS")).Success) {
						throw new FtpSecurityNotAvailableException("AUTH TLS command failed.");
					}
					m_stream.ActivateEncryption(Host, m_clientCerts.Count > 0 ? m_clientCerts : null, m_SslProtocols);
				}
#endif

				if (m_credentials != null) {
					Authenticate();
				}

				if (m_stream.IsEncrypted && DataConnectionEncryption) {
					if (!(reply = Execute("PBSZ 0")).Success)
						throw new FtpCommandException(reply);
					if (!(reply = Execute("PROT P")).Success)
						throw new FtpCommandException(reply);
				}

				// if this is a clone these values should have already been loaded
				// so save some bandwidth and CPU time and skip executing this again.
				if (!IsClone) {
					if ((reply = Execute("FEAT")).Success && reply.InfoMessages != null) {
						GetFeatures(reply);
					}
				}

				// Enable UTF8 if the encoding is ASCII and UTF8 is supported
				if (m_textEncodingAutoUTF && m_textEncoding == Encoding.ASCII && HasFeature(FtpCapability.UTF8)) {
					m_textEncoding = Encoding.UTF8;
				}

				FtpTrace.WriteStatus(FtpTraceLevel.Info, "Text encoding: " + m_textEncoding.ToString());

				if (m_textEncoding == Encoding.UTF8) {
					// If the server supports UTF8 it should already be enabled and this
					// command should not matter however there are conflicting drafts
					// about this so we'll just execute it to be safe. 
					Execute("OPTS UTF8 ON");
				}

				// Get the system type - Needed to auto-detect file listing parser
				if ((reply = Execute("SYST")).Success) {
					m_systemType = reply.Message;
				}

#if !NO_SSL && !CORE
				if (m_stream.IsEncrypted && PlainTextEncryption) {
					if (!(reply = Execute("CCC")).Success) {
						throw new FtpSecurityNotAvailableException("Failed to disable encryption with CCC command. Perhaps your server does not support it or is not configured to allow it.");
					} else {

						// close the SslStream and send close_notify command to server
						m_stream.DeactivateEncryption();

						// read stale data (server's reply?)
						ReadStaleData(false, true, false);
					}
				}
#endif

				// Create the parser even if the auto-OS detection failed
				m_listParser.Init(m_systemType);

#if !CORE14
			}
#endif
		}

#if NETFX45 || CORE
        // TODO: add example
        /// <summary>
        /// Connect to the server
        /// </summary>
        /// <exception cref="ObjectDisposedException">Thrown if this object has been disposed.</exception>
        /// <example><code source="..\Examples\Connect.cs" lang="cs" /></example>
        public virtual async Task ConnectAsync()
        {
            FtpReply reply;

            FtpTrace.WriteFunc("Connect");

            if (IsDisposed)
                throw new ObjectDisposedException("This FtpClient object has been disposed. It is no longer accessible.");

            if (m_stream == null)
            {
                m_stream = new FtpSocketStream();
                m_stream.ValidateCertificate += new FtpSocketStreamSslValidation(FireValidateCertficate);
            }
            else
            {
                if (IsConnected)
                {
                    Disconnect();
                }
            }

            if (Host == null)
            {
                throw new FtpException("No host has been specified");
            }

            if (!IsClone)
            {
                m_caps = FtpCapability.NONE;
            }

            m_hashAlgorithms = FtpHashAlgorithm.NONE;
            m_stream.ConnectTimeout = m_connectTimeout;
            m_stream.SocketPollInterval = m_socketPollInterval;
            await ConnectAsync(m_stream);

            m_stream.SetSocketOption(System.Net.Sockets.SocketOptionLevel.Socket, System.Net.Sockets.SocketOptionName.KeepAlive, m_keepAlive);

#if !NO_SSL
            if (EncryptionMode == FtpEncryptionMode.Implicit) {
                await m_stream.ActivateEncryptionAsync(Host, m_clientCerts.Count > 0 ? m_clientCerts : null, m_SslProtocols);
            }
#endif

            await HandshakeAsync();

#if !NO_SSL
            if (EncryptionMode == FtpEncryptionMode.Explicit) {
                if (!(reply = await ExecuteAsync("AUTH TLS")).Success) {
                    throw new FtpSecurityNotAvailableException("AUTH TLS command failed.");
                }
                await m_stream.ActivateEncryptionAsync(Host, m_clientCerts.Count > 0 ? m_clientCerts : null, m_SslProtocols);
            }
#endif

            if (m_credentials != null)
            {
                await AuthenticateAsync();
            }

            if (m_stream.IsEncrypted && DataConnectionEncryption)
            {
                if (!(reply = await ExecuteAsync("PBSZ 0")).Success)
                    throw new FtpCommandException(reply);
                if (!(reply = await ExecuteAsync("PROT P")).Success)
                    throw new FtpCommandException(reply);
            }

            // if this is a clone these values should have already been loaded
            // so save some bandwidth and CPU time and skip executing this again.
            if (!IsClone)
            {
                if ((reply = await ExecuteAsync("FEAT")).Success && reply.InfoMessages != null)
                {
                    GetFeatures(reply);
                }
            }

            // Enable UTF8 if the encoding is ASCII and UTF8 is supported
            if (m_textEncodingAutoUTF && m_textEncoding == Encoding.ASCII && HasFeature(FtpCapability.UTF8))
            {
                m_textEncoding = Encoding.UTF8;
            }

            FtpTrace.WriteStatus(FtpTraceLevel.Info, "Text encoding: " + m_textEncoding.ToString());

            if (m_textEncoding == Encoding.UTF8)
            {
                // If the server supports UTF8 it should already be enabled and this
                // command should not matter however there are conflicting drafts
                // about this so we'll just execute it to be safe. 
                await ExecuteAsync("OPTS UTF8 ON");
            }

            // Get the system type - Needed to auto-detect file listing parser
            if ((reply = await ExecuteAsync("SYST")).Success)
            {
                m_systemType = reply.Message;
            }

#if !NO_SSL && !CORE
            if (m_stream.IsEncrypted && PlainTextEncryption) {
                if (!(reply = await ExecuteAsync("CCC")).Success)
                {
                    throw new FtpSecurityNotAvailableException("Failed to disable encryption with CCC command. Perhaps your server does not support it or is not configured to allow it.");
                } else {

                    // close the SslStream and send close_notify command to server
                    m_stream.DeactivateEncryption();

                    // read stale data (server's reply?)
                    await ReadStaleDataAsync(false, true, false);
                }
            }
#endif

            // Create the parser even if the auto-OS detection failed
            m_listParser.Init(m_systemType);
        }
#endif

        /// <summary>
            /// Connect to the FTP server. Overwritten in proxy classes.
            /// </summary>
            /// <param name="stream"></param>
        protected virtual void Connect(FtpSocketStream stream) {
			stream.Connect(Host, Port, InternetProtocolVersions);
		}

#if NETFX45 || CORE
        /// <summary>
        /// Connect to the FTP server. Overwritten in proxy classes.
        /// </summary>
        /// <param name="stream"></param>
        protected virtual async Task ConnectAsync(FtpSocketStream stream)
        {
            await stream.ConnectAsync(Host, Port, InternetProtocolVersions);
        }
#endif

        /// <summary>
        /// Connect to the FTP server. Overwritten in proxy classes.
        /// </summary>
        protected virtual void Connect(FtpSocketStream stream, string host, int port, FtpIpVersion ipVersions) {
			stream.Connect(host, port, ipVersions);
		}

#if NETFX45 || CORE
        /// <summary>
        /// Connect to the FTP server. Overwritten in proxy classes.
        /// </summary>
        protected virtual Task ConnectAsync(FtpSocketStream stream, string host, int port, FtpIpVersion ipVersions)
        {
            return stream.ConnectAsync(host, port, ipVersions);
        }
#endif

        /// <summary>
        /// Called during Connect(). Typically extended by FTP proxies.
        /// </summary>
        protected virtual void Handshake() {
			FtpReply reply;
			if (!(reply = GetReply()).Success) {
				if (reply.Code == null) {
					throw new IOException("The connection was terminated before a greeting could be read.");
				} else {
					throw new FtpCommandException(reply);
				}
			}
		}

#if NETFX45 || CORE
        /// <summary>
        /// Called during <see cref="ConnectAsync()"/>. Typically extended by FTP proxies.
        /// </summary>
        protected virtual async Task HandshakeAsync()
        {
            FtpReply reply;
            if (!(reply = await GetReplyAsync()).Success)
            {
                if (reply.Code == null)
                {
                    throw new IOException("The connection was terminated before a greeting could be read.");
                }
                else
                {
                    throw new FtpCommandException(reply);
                }
            }
        }
#endif

        /// <summary>
        /// Populates the capabilities flags based on capabilities
        /// supported by this server. This method is overridable
        /// so that new features can be supported
        /// </summary>
        /// <param name="reply">The reply object from the FEAT command. The InfoMessages property will
        /// contain a list of the features the server supported delimited by a new line '\n' character.</param>
        protected virtual void GetFeatures(FtpReply reply) {
			foreach (string feat in reply.InfoMessages.Split('\n')) {
				if (feat.ToUpper().Trim().StartsWith("MLST") || feat.ToUpper().Trim().StartsWith("MLSD"))
					m_caps |= FtpCapability.MLSD;
				else if (feat.ToUpper().Trim().StartsWith("MDTM"))
					m_caps |= FtpCapability.MDTM;
				else if (feat.ToUpper().Trim().StartsWith("REST STREAM"))
					m_caps |= FtpCapability.REST;
				else if (feat.ToUpper().Trim().StartsWith("SIZE"))
					m_caps |= FtpCapability.SIZE;
				else if (feat.ToUpper().Trim().StartsWith("UTF8"))
					m_caps |= FtpCapability.UTF8;
				else if (feat.ToUpper().Trim().StartsWith("PRET"))
					m_caps |= FtpCapability.PRET;
				else if (feat.ToUpper().Trim().StartsWith("MFMT"))
					m_caps |= FtpCapability.MFMT;
				else if (feat.ToUpper().Trim().StartsWith("MFCT"))
					m_caps |= FtpCapability.MFCT;
				else if (feat.ToUpper().Trim().StartsWith("MFF"))
					m_caps |= FtpCapability.MFF;
				else if (feat.ToUpper().Trim().StartsWith("MD5"))
					m_caps |= FtpCapability.MD5;
				else if (feat.ToUpper().Trim().StartsWith("XMD5"))
					m_caps |= FtpCapability.XMD5;
				else if (feat.ToUpper().Trim().StartsWith("XCRC"))
					m_caps |= FtpCapability.XCRC;
				else if (feat.ToUpper().Trim().StartsWith("XSHA1"))
					m_caps |= FtpCapability.XSHA1;
				else if (feat.ToUpper().Trim().StartsWith("XSHA256"))
					m_caps |= FtpCapability.XSHA256;
				else if (feat.ToUpper().Trim().StartsWith("XSHA512"))
					m_caps |= FtpCapability.XSHA512;
				else if (feat.ToUpper().Trim().StartsWith("HASH")) {
					Match m;

					m_caps |= FtpCapability.HASH;

					if ((m = Regex.Match(feat.ToUpper().Trim(), @"^HASH\s+(?<types>.*)$")).Success) {
						foreach (string type in m.Groups["types"].Value.Split(';')) {
							switch (type.ToUpper().Trim()) {
								case "SHA-1":
								case "SHA-1*":
									m_hashAlgorithms |= FtpHashAlgorithm.SHA1;
									break;
								case "SHA-256":
								case "SHA-256*":
									m_hashAlgorithms |= FtpHashAlgorithm.SHA256;
									break;
								case "SHA-512":
								case "SHA-512*":
									m_hashAlgorithms |= FtpHashAlgorithm.SHA512;
									break;
								case "MD5":
								case "MD5*":
									m_hashAlgorithms |= FtpHashAlgorithm.MD5;
									break;
								case "CRC":
								case "CRC*":
									m_hashAlgorithms |= FtpHashAlgorithm.CRC;
									break;
							}
						}
					}
				}
			}
		}

#if !CORE
		delegate void AsyncConnect();

		/// <summary>
		/// Initiates a connection to the server
		/// </summary>
		/// <param name="callback">AsyncCallback method</param>
		/// <param name="state">State object</param>
		/// <returns>IAsyncResult</returns>
		/// <example><code source="..\Examples\BeginConnect.cs" lang="cs" /></example>
		public IAsyncResult BeginConnect(AsyncCallback callback, object state) {
			AsyncConnect func;
			IAsyncResult ar;

			ar = (func = new AsyncConnect(Connect)).BeginInvoke(callback, state);

			lock (m_asyncmethods) {
				m_asyncmethods.Add(ar, func);
			}

			return ar;
		}

		/// <summary>
		/// Ends an asynchronous connection attempt to the server from <see cref="BeginConnect"/>
		/// </summary>
		/// <param name="ar"><see cref="IAsyncResult"/> returned from <see cref="BeginConnect"/></param>
		/// <example><code source="..\Examples\BeginConnect.cs" lang="cs" /></example>
		public void EndConnect(IAsyncResult ar) {
			GetAsyncDelegate<AsyncConnect>(ar).EndInvoke(ar);
		}
#endif

<<<<<<< HEAD
        #endregion
=======
#if NET45
		/// <summary>
		/// Connects to the server asynchronously
		/// </summary>
		public async Task ConnectAsync() {
			//TODO:  Rewrite as true async method with cancellation support
			await Task.Factory.FromAsync(
				(c, s) => BeginConnect(c, s),
				ar => EndConnect(ar),
				null);
		}
#endif

		#endregion
>>>>>>> 343422cb

        #region Login

        /// <summary>
        /// Performs a login on the server. This method is overridable so
        /// that the login procedure can be changed to support, for example,
        /// a FTP proxy.
        /// </summary>
        protected virtual void Authenticate() {
			Authenticate(Credentials.UserName, Credentials.Password);
		}

#if NETFX45 || CORE
        /// <summary>
        /// Performs a login on the server. This method is overridable so
        /// that the login procedure can be changed to support, for example,
        /// a FTP proxy.
        /// </summary>
        protected virtual async Task AuthenticateAsync()
        {
            await AuthenticateAsync(Credentials.UserName, Credentials.Password);
        }
#endif

        /// <summary>
        /// Performs a login on the server. This method is overridable so
        /// that the login procedure can be changed to support, for example,
        /// a FTP proxy.
        /// </summary>
        protected virtual void Authenticate(string userName, string password) {
			FtpReply reply;

			if (!(reply = Execute("USER " + userName)).Success)
				throw new FtpCommandException(reply);

			if (reply.Type == FtpResponseType.PositiveIntermediate
				&& !(reply = Execute("PASS " + password)).Success)
				throw new FtpCommandException(reply);
		}

#if NETFX45 || CORE
        /// <summary>
        /// Performs a login on the server. This method is overridable so
        /// that the login procedure can be changed to support, for example,
        /// a FTP proxy.
        /// </summary>
        protected virtual async Task AuthenticateAsync(string userName, string password)
        {
            FtpReply reply;

            if (!(reply = await ExecuteAsync("USER " + userName)).Success)
                throw new FtpCommandException(reply);

            if (reply.Type == FtpResponseType.PositiveIntermediate
                && !(reply = await ExecuteAsync("PASS " + password)).Success)
                throw new FtpCommandException(reply);
        }
#endif

#endregion

#region Disconnect

        /// <summary>
        /// Disconnects from the server
        /// </summary>
        public virtual void Disconnect() {
#if !CORE14
			lock (m_lock) {
#endif
				if (m_stream != null && m_stream.IsConnected) {
					try {
						if (!UngracefullDisconnection) {
							Execute("QUIT");
						}
					} catch (SocketException sockex) {
						FtpTrace.WriteStatus(FtpTraceLevel.Warn, "FtpClient.Disconnect(): SocketException caught and discarded while closing control connection: " + sockex.ToString());
					} catch (IOException ioex) {
						FtpTrace.WriteStatus(FtpTraceLevel.Warn, "FtpClient.Disconnect(): IOException caught and discarded while closing control connection: " + ioex.ToString());
					} catch (FtpCommandException cmdex) {
						FtpTrace.WriteStatus(FtpTraceLevel.Warn, "FtpClient.Disconnect(): FtpCommandException caught and discarded while closing control connection: " + cmdex.ToString());
					} catch (FtpException ftpex) {
						FtpTrace.WriteStatus(FtpTraceLevel.Warn, "FtpClient.Disconnect(): FtpException caught and discarded while closing control connection: " + ftpex.ToString());
					} finally {
						m_stream.Close();
					}
				}
#if !CORE14
			}
#endif
		}

#if !CORE
		delegate void AsyncDisconnect();

		/// <summary>
		/// Initiates a disconnection on the server
		/// </summary>
		/// <param name="callback"><see cref="AsyncCallback"/> method</param>
		/// <param name="state">State object</param>
		/// <returns>IAsyncResult</returns>
		/// <example><code source="..\Examples\BeginDisconnect.cs" lang="cs" /></example>
		public IAsyncResult BeginDisconnect(AsyncCallback callback, object state) {
			IAsyncResult ar;
			AsyncDisconnect func;

			ar = (func = new AsyncDisconnect(Disconnect)).BeginInvoke(callback, state);
			lock (m_asyncmethods) {
				m_asyncmethods.Add(ar, func);
			}

			return ar;
		}

		/// <summary>
		/// Ends a call to <see cref="BeginDisconnect"/>
		/// </summary>
		/// <param name="ar"><see cref="IAsyncResult"/> returned from <see cref="BeginDisconnect"/></param>
		/// <example><code source="..\Examples\BeginConnect.cs" lang="cs" /></example>
		public void EndDisconnect(IAsyncResult ar) {
			GetAsyncDelegate<AsyncDisconnect>(ar).EndInvoke(ar);
		}

#endif
#if NET45
		/// <summary>
		/// Disconnects from the server asynchronously
		/// </summary>
		public async Task DisconnectAsync() {
			//TODO:  Rewrite as true async method with cancellation support
			await Task.Factory.FromAsync(
				(c, s) => BeginDisconnect(c, s),
				ar => EndDisconnect(ar),
				null);
		}
#endif

#endregion

#region FTPS

		/// <summary>
		/// Catches the socket stream ssl validation event and fires the event handlers
		/// attached to this object for validating SSL certificates
		/// </summary>
		/// <param name="stream">The stream that fired the event</param>
		/// <param name="e">The event args used to validate the certificate</param>
		void FireValidateCertficate(FtpSocketStream stream, FtpSslValidationEventArgs e) {
			OnValidateCertficate(e);
		}

		/// <summary>
		/// Fires the SSL validation event
		/// </summary>
		/// <param name="e">Event Args</param>
		void OnValidateCertficate(FtpSslValidationEventArgs e) {
			FtpSslValidation evt;

			evt = m_sslvalidate;
			if (evt != null)
				evt(this, e);
		}

#endregion

#region Utils

		/// <summary>
		/// Performs a bitwise and to check if the specified
		/// flag is set on the <see cref="Capabilities"/>  property.
		/// </summary>
		/// <param name="cap">The <see cref="FtpCapability"/> to check for</param>
		/// <returns>True if the feature was found, false otherwise</returns>
		public bool HasFeature(FtpCapability cap) {
			return ((this.Capabilities & cap) == cap);
		}

		/// <summary>
		/// Retrieves the delegate for the specified IAsyncResult and removes
		/// it from the m_asyncmethods collection if the operation is successful
		/// </summary>
		/// <typeparam name="T">Type of delegate to retrieve</typeparam>
		/// <param name="ar">The IAsyncResult to retrieve the delegate for</param>
		/// <returns>The delegate that generated the specified IAsyncResult</returns>
		protected T GetAsyncDelegate<T>(IAsyncResult ar) {
			T func;

			lock (m_asyncmethods) {
				if (m_isDisposed) {
					throw new ObjectDisposedException("This connection object has already been disposed.");
				}

				if (!m_asyncmethods.ContainsKey(ar))
					throw new InvalidOperationException("The specified IAsyncResult could not be located.");

				if (!(m_asyncmethods[ar] is T)) {
#if CORE
					throw new InvalidCastException("The AsyncResult cannot be matched to the specified delegate. ");
#else
					StackTrace st = new StackTrace(1);

					throw new InvalidCastException("The AsyncResult cannot be matched to the specified delegate. " +
						("Are you sure you meant to call " + st.GetFrame(0).GetMethod().Name + " and not another method?")
					);
#endif
				}

				func = (T)m_asyncmethods[ar];
				m_asyncmethods.Remove(ar);
			}

			return func;
		}

		/// <summary>
		/// Ensure a relative path is absolute by appending the working dir
		/// </summary>
		private string GetAbsolutePath(string path) {
			if (path == null || path.Trim().Length == 0) {

				// if path not given, then use working dir
				string pwd = GetWorkingDirectory();
				if (pwd != null && pwd.Trim().Length > 0)
					path = pwd;
				else
					path = "./";

			} else if (!path.StartsWith("/")) {

				// if relative path given then add working dir to calc full path
				string pwd = GetWorkingDirectory();
				if (pwd != null && pwd.Trim().Length > 0) {
					if (path.StartsWith("./"))
						path = path.Remove(0, 2);
					path = (pwd + "/" + path).GetFtpPath();
				}
			}
			return path;
		}

#if NETFX45 || CORE
        /// <summary>
        /// Ensure a relative path is absolute by appending the working dir
        /// </summary>
        private async Task<string> GetAbsolutePathAsync(string path)
        {
            if (path == null || path.Trim().Length == 0)
            {

                // if path not given, then use working dir
                string pwd = await GetWorkingDirectoryAsync();
                if (pwd != null && pwd.Trim().Length > 0)
                    path = pwd;
                else
                    path = "./";

            }
            else if (!path.StartsWith("/"))
            {

                // if relative path given then add working dir to calc full path
                string pwd = await GetWorkingDirectoryAsync();
                if (pwd != null && pwd.Trim().Length > 0)
                {
                    if (path.StartsWith("./"))
                        path = path.Remove(0, 2);
                    path = (pwd + "/" + path).GetFtpPath();
                }
            }
            return path;
        }
#endif

        private static string DecodeUrl(string url) {
#if CORE
			return WebUtility.UrlDecode(url);
#else
			return HttpUtility.UrlDecode(url);
#endif
		}

		private static byte[] ReadToEnd(Stream stream, long maxLength, int chunkLen) {
			int read = 1;
			byte[] buffer = new byte[chunkLen];
			using (var mem = new MemoryStream()) {
				do {
					long length = maxLength == 0 ? buffer.Length : Math.Min(maxLength - (int)mem.Length, buffer.Length);
					read = stream.Read(buffer, 0, (int)length);
					mem.Write(buffer, 0, read);
					if (maxLength > 0 && mem.Length == maxLength) break;
				} while (read > 0);

				return mem.ToArray();
			}
		}

		/// <summary>
		/// Disables UTF8 support and changes the Encoding property
		/// back to ASCII. If the server returns an error when trying
		/// to turn UTF8 off a FtpCommandException will be thrown.
		/// </summary>
		public void DisableUTF8() {
			FtpReply reply;

#if !CORE14
			lock (m_lock) {
#endif
				if (!(reply = Execute("OPTS UTF8 OFF")).Success)
					throw new FtpCommandException(reply);

				m_textEncoding = Encoding.ASCII;
				m_textEncodingAutoUTF = false;
#if !CORE14
			}
#endif
		}

		/// <summary>
		/// Data shouldn't be on the socket, if it is it probably
		/// means we've been disconnected. Read and discard
		/// whatever is there and close the connection (optional).
		/// </summary>
		/// <param name="closeStream">close the connection?</param>
		/// <param name="evenEncrypted">even read encrypted data?</param>
		/// <param name="traceData">trace data to logs?</param>
		private void ReadStaleData(bool closeStream, bool evenEncrypted, bool traceData) {
			if (m_stream != null && m_stream.SocketDataAvailable > 0) {
				if (traceData) {
					FtpTrace.WriteStatus(FtpTraceLevel.Info, "There is stale data on the socket, maybe our connection timed out or you did not call GetReply(). Re-connecting...");
				}
				if (m_stream.IsConnected && (!m_stream.IsEncrypted || evenEncrypted)) {
					byte[] buf = new byte[m_stream.SocketDataAvailable];
					m_stream.RawSocketRead(buf);
					if (traceData) {
						FtpTrace.WriteStatus(FtpTraceLevel.Verbose, "The stale data was: " + Encoding.GetString(buf).TrimEnd('\r', '\n'));
					}
				}

				if (closeStream) {
					m_stream.Close();
				}
			}
		}

#if NETFX45 || CORE
        /// <summary>
        /// Data shouldn't be on the socket, if it is it probably
        /// means we've been disconnected. Read and discard
        /// whatever is there and close the connection (optional).
        /// </summary>
        /// <param name="closeStream">close the connection?</param>
        /// <param name="evenEncrypted">even read encrypted data?</param>
        /// <param name="traceData">trace data to logs?</param>
        private async Task ReadStaleDataAsync(bool closeStream, bool evenEncrypted, bool traceData)
        {
            if (m_stream != null && m_stream.SocketDataAvailable > 0)
            {
                if (traceData)
                {
                    FtpTrace.WriteStatus(FtpTraceLevel.Info, "There is stale data on the socket, maybe our connection timed out or you did not call GetReply(). Re-connecting...");
                }
                if (m_stream.IsConnected && (!m_stream.IsEncrypted || evenEncrypted))
                {
                    byte[] buf = new byte[m_stream.SocketDataAvailable];
                    await m_stream.RawSocketReadAsync(buf);
                    if (traceData)
                    {
                        FtpTrace.WriteStatus(FtpTraceLevel.Verbose, "The stale data was: " + Encoding.GetString(buf).TrimEnd('\r', '\n'));
                    }
                }

                if (closeStream)
                {
                    m_stream.Close();
                }
            }
        }
#endif

        private bool IsProxy() {
			return (this is FtpClientProxy);
		}

		private static string[] fileNotFoundStrings = new string[] { "can't check for file existence", "does not exist", "failed to open file", "not found", "no such file", "cannot find the file", "cannot find", "could not get file", "not a regular file", "file unavailable", "file is unavailable", "file not unavailable", "file is not available" };
		private bool IsKnownError(string reply, string[] strings) {
			reply = reply.ToLower();
			foreach (string msg in strings) {
				if (reply.Contains(msg)) {
					return true;
				}
			}
			return false;
		}

#endregion

#region Static API

		/// <summary>
		/// Calculate the CHMOD integer value given a set of permissions.
		/// </summary>
		public static int CalcChmod(FtpPermission owner, FtpPermission group, FtpPermission other) {

			int chmod = 0;

			if (HasPermission(owner, FtpPermission.Read)) {
				chmod += 400;
			}
			if (HasPermission(owner, FtpPermission.Write)) {
				chmod += 200;
			}
			if (HasPermission(owner, FtpPermission.Execute)) {
				chmod += 100;
			}

			if (HasPermission(group, FtpPermission.Read)) {
				chmod += 40;
			}
			if (HasPermission(group, FtpPermission.Write)) {
				chmod += 20;
			}
			if (HasPermission(group, FtpPermission.Execute)) {
				chmod += 10;
			}

			if (HasPermission(other, FtpPermission.Read)) {
				chmod += 4;
			}
			if (HasPermission(other, FtpPermission.Write)) {
				chmod += 2;
			}
			if (HasPermission(other, FtpPermission.Execute)) {
				chmod += 1;
			}

			return chmod;
		}

		private static bool HasPermission(FtpPermission owner, FtpPermission flag) {
			return (owner & flag) == flag;
		}

		//TODO:  Create async versions of static methods

		/// <summary>
		/// Connects to the specified URI. If the path specified by the URI ends with a
		/// / then the working directory is changed to the path specified.
		/// </summary>
		/// <param name="uri">The URI to parse</param>
		/// <param name="checkcertificate">Indicates if a ssl certificate should be validated when using FTPS schemes</param>
		/// <returns>FtpClient object</returns>
		public static FtpClient Connect(Uri uri, bool checkcertificate) {
			FtpClient cl = new FtpClient();

			if (uri == null)
				throw new ArgumentException("Invalid URI object");

			switch (uri.Scheme.ToLower()) {
				case "ftp":
				case "ftps":
					break;
				default:
					throw new UriFormatException("The specified URI scheme is not supported. Please use ftp:// or ftps://");
			}

			cl.Host = uri.Host;
			cl.Port = uri.Port;

			if (uri.UserInfo != null && uri.UserInfo.Length > 0) {
				if (uri.UserInfo.Contains(":")) {
					string[] parts = uri.UserInfo.Split(':');

					if (parts.Length != 2)
						throw new UriFormatException("The user info portion of the URI contains more than 1 colon. The username and password portion of the URI should be URL encoded.");

					cl.Credentials = new NetworkCredential(DecodeUrl(parts[0]), DecodeUrl(parts[1]));
				} else
					cl.Credentials = new NetworkCredential(DecodeUrl(uri.UserInfo), "");
			} else {
				// if no credentials were supplied just make up
				// some for anonymous authentication.
				cl.Credentials = new NetworkCredential("ftp", "ftp");
			}

			cl.ValidateCertificate += new FtpSslValidation(delegate(FtpClient control, FtpSslValidationEventArgs e) {
				if (e.PolicyErrors != System.Net.Security.SslPolicyErrors.None && checkcertificate)
					e.Accept = false;
				else
					e.Accept = true;
			});

			cl.Connect();

			if (uri.PathAndQuery != null && uri.PathAndQuery.EndsWith("/"))
				cl.SetWorkingDirectory(uri.PathAndQuery);

			return cl;
		}

		/// <summary>
		/// Connects to the specified URI. If the path specified by the URI ends with a
		/// / then the working directory is changed to the path specified.
		/// </summary>
		/// <param name="uri">The URI to parse</param>
		/// <returns>FtpClient object</returns>
		public static FtpClient Connect(Uri uri) {
			return Connect(uri, true);
		}

		/// <summary>
		/// Opens a stream to the file specified by the URI
		/// </summary>
		/// <param name="uri">FTP/FTPS URI pointing at a file</param>
		/// <param name="checkcertificate">Indicates if a ssl certificate should be validated when using FTPS schemes</param>
		/// <param name="datatype">ASCII/Binary mode</param>
		/// <param name="restart">Restart location</param>
		/// <returns>Stream object</returns>
		/// <example><code source="..\Examples\OpenReadURI.cs" lang="cs" /></example>
		public static Stream OpenRead(Uri uri, bool checkcertificate, FtpDataType datatype, long restart) {
			FtpClient cl = null;

			CheckURI(uri);

			cl = Connect(uri, checkcertificate);
			cl.EnableThreadSafeDataConnections = false;

			return cl.OpenRead(uri.PathAndQuery, datatype, restart);
		}

		/// <summary>
		/// Opens a stream to the file specified by the URI
		/// </summary>
		/// <param name="uri">FTP/FTPS URI pointing at a file</param>
		/// <param name="checkcertificate">Indicates if a ssl certificate should be validated when using FTPS schemes</param>
		/// <param name="datatype">ASCII/Binary mode</param>
		/// <returns>Stream object</returns>
		/// <example><code source="..\Examples\OpenReadURI.cs" lang="cs" /></example>
		public static Stream OpenRead(Uri uri, bool checkcertificate, FtpDataType datatype) {
			return OpenRead(uri, checkcertificate, datatype, 0);
		}

		/// <summary>
		/// Opens a stream to the file specified by the URI
		/// </summary>
		/// <param name="uri">FTP/FTPS URI pointing at a file</param>
		/// <param name="checkcertificate">Indicates if a ssl certificate should be validated when using FTPS schemes</param>
		/// <returns>Stream object</returns>
		/// <example><code source="..\Examples\OpenReadURI.cs" lang="cs" /></example>
		public static Stream OpenRead(Uri uri, bool checkcertificate) {
			return OpenRead(uri, checkcertificate, FtpDataType.Binary, 0);
		}

		/// <summary>
		/// Opens a stream to the file specified by the URI
		/// </summary>
		/// <param name="uri">FTP/FTPS URI pointing at a file</param>
		/// <returns>Stream object</returns>
		/// <example><code source="..\Examples\OpenReadURI.cs" lang="cs" /></example>
		public static Stream OpenRead(Uri uri) {
			return OpenRead(uri, true, FtpDataType.Binary, 0);
		}

		/// <summary>
		/// Opens a stream to the file specified by the URI
		/// </summary>
		/// <param name="uri">FTP/FTPS URI pointing at a file</param>
		/// <param name="checkcertificate">Indicates if a ssl certificate should be validated when using FTPS schemes</param>
		/// <param name="datatype">ASCII/Binary mode</param> 
		/// <returns>Stream object</returns>
		/// <example><code source="..\Examples\OpenWriteURI.cs" lang="cs" /></example>
		public static Stream OpenWrite(Uri uri, bool checkcertificate, FtpDataType datatype) {
			FtpClient cl = null;

			CheckURI(uri);

			cl = Connect(uri, checkcertificate);
			cl.EnableThreadSafeDataConnections = false;

			return cl.OpenWrite(uri.PathAndQuery, datatype);
		}

		/// <summary>
		/// Opens a stream to the file specified by the URI
		/// </summary>
		/// <param name="uri">FTP/FTPS URI pointing at a file</param>
		/// <param name="checkcertificate">Indicates if a ssl certificate should be validated when using FTPS schemes</param>
		/// <returns>Stream object</returns>
		/// <example><code source="..\Examples\OpenWriteURI.cs" lang="cs" /></example>
		public static Stream OpenWrite(Uri uri, bool checkcertificate) {
			return OpenWrite(uri, checkcertificate, FtpDataType.Binary);
		}

		/// <summary>
		/// Opens a stream to the file specified by the URI
		/// </summary>
		/// <param name="uri">FTP/FTPS URI pointing at a file</param>
		/// <returns>Stream object</returns>
		/// <example><code source="..\Examples\OpenWriteURI.cs" lang="cs" /></example>
		public static Stream OpenWrite(Uri uri) {
			return OpenWrite(uri, true, FtpDataType.Binary);
		}

		/// <summary>
		/// Opens a stream to the file specified by the URI
		/// </summary>
		/// <param name="uri">FTP/FTPS URI pointing at a file</param>
		/// <param name="checkcertificate">Indicates if a ssl certificate should be validated when using FTPS schemes</param>
		/// <param name="datatype">ASCII/Binary mode</param>
		/// <returns>Stream object</returns>
		/// <example><code source="..\Examples\OpenAppendURI.cs" lang="cs" /></example>
		public static Stream OpenAppend(Uri uri, bool checkcertificate, FtpDataType datatype) {
			FtpClient cl = null;

			CheckURI(uri);

			cl = Connect(uri, checkcertificate);
			cl.EnableThreadSafeDataConnections = false;

			return cl.OpenAppend(uri.PathAndQuery, datatype);
		}

		/// <summary>
		/// Opens a stream to the file specified by the URI
		/// </summary>
		/// <param name="uri">FTP/FTPS URI pointing at a file</param>
		/// <param name="checkcertificate">Indicates if a ssl certificate should be validated when using FTPS schemes</param>
		/// <returns>Stream object</returns>
		/// <example><code source="..\Examples\OpenAppendURI.cs" lang="cs" /></example>
		public static Stream OpenAppend(Uri uri, bool checkcertificate) {
			return OpenAppend(uri, checkcertificate, FtpDataType.Binary);
		}

		/// <summary>
		/// Opens a stream to the file specified by the URI
		/// </summary>
		/// <param name="uri">FTP/FTPS URI pointing at a file</param>
		/// <returns>Stream object</returns>
		/// <example><code source="..\Examples\OpenAppendURI.cs" lang="cs" /></example>
		public static Stream OpenAppend(Uri uri) {
			return OpenAppend(uri, true, FtpDataType.Binary);
		}

		private static void CheckURI(Uri uri) {

			if (string.IsNullOrEmpty(uri.PathAndQuery)) {
				throw new UriFormatException("The supplied URI does not contain a valid path.");
			}

			if (uri.PathAndQuery.EndsWith("/")) {
				throw new UriFormatException("The supplied URI points at a directory.");
			}
		}

		/// <summary>
		/// Calculate you public internet IP using the ipify service. Returns null if cannot be calculated.
		/// </summary>
		/// <returns>Public IP Address</returns>
		public static string GetPublicIP() {
#if NETFX
			try {
				var request = WebRequest.Create("https://api.ipify.org/");
				request.Method = "GET";

				using (var response = request.GetResponse()) {
					using (var stream = new StreamReader(response.GetResponseStream())) {
						return stream.ReadToEnd();
					}
				}
			} catch (Exception) { }
#endif
			return null;
		}

#endregion

	}
}<|MERGE_RESOLUTION|>--- conflicted
+++ resolved
@@ -19,11 +19,7 @@
 #if (CORE || NETFX)
 using System.Threading;
 #endif
-<<<<<<< HEAD
-#if NETFX45 || CORE
-=======
-#if NET45
->>>>>>> 343422cb
+#if NET45 || CORE
 using System.Threading.Tasks;
 #endif
 
@@ -896,12 +892,8 @@
 		}
 #endif
 
-<<<<<<< HEAD
-#if NETFX45 || CORE
+#if NET45 || CORE
         // TODO: Add cencellation support
-=======
-#if NET45
->>>>>>> 343422cb
 		/// <summary>
 		/// Performs an asynchronous execution of the specified command
 		/// </summary>
@@ -1019,7 +1011,7 @@
 			return reply;
 		}
 
-#if NETFX45 || CORE
+#if NET45 || CORE
         // TODO: add example
         /// <summary>
         /// Retrieves a reply from the server. Do not execute this method
@@ -1209,7 +1201,7 @@
 #endif
 		}
 
-#if NETFX45 || CORE
+#if NET45 || CORE
         // TODO: add example
         /// <summary>
         /// Connect to the server
@@ -1346,7 +1338,7 @@
 			stream.Connect(Host, Port, InternetProtocolVersions);
 		}
 
-#if NETFX45 || CORE
+#if NET45 || CORE
         /// <summary>
         /// Connect to the FTP server. Overwritten in proxy classes.
         /// </summary>
@@ -1364,7 +1356,7 @@
 			stream.Connect(host, port, ipVersions);
 		}
 
-#if NETFX45 || CORE
+#if NET45 || CORE
         /// <summary>
         /// Connect to the FTP server. Overwritten in proxy classes.
         /// </summary>
@@ -1388,7 +1380,7 @@
 			}
 		}
 
-#if NETFX45 || CORE
+#if NET45 || CORE
         /// <summary>
         /// Called during <see cref="ConnectAsync()"/>. Typically extended by FTP proxies.
         /// </summary>
@@ -1516,37 +1508,20 @@
 		}
 #endif
 
-<<<<<<< HEAD
         #endregion
-=======
-#if NET45
-		/// <summary>
-		/// Connects to the server asynchronously
-		/// </summary>
-		public async Task ConnectAsync() {
-			//TODO:  Rewrite as true async method with cancellation support
-			await Task.Factory.FromAsync(
-				(c, s) => BeginConnect(c, s),
-				ar => EndConnect(ar),
-				null);
-		}
-#endif
-
-		#endregion
->>>>>>> 343422cb
-
-        #region Login
-
-        /// <summary>
-        /// Performs a login on the server. This method is overridable so
-        /// that the login procedure can be changed to support, for example,
-        /// a FTP proxy.
-        /// </summary>
-        protected virtual void Authenticate() {
+
+		#region Login
+
+		/// <summary>
+		/// Performs a login on the server. This method is overridable so
+		/// that the login procedure can be changed to support, for example,
+		/// a FTP proxy.
+		/// </summary>
+		protected virtual void Authenticate() {
 			Authenticate(Credentials.UserName, Credentials.Password);
 		}
 
-#if NETFX45 || CORE
+#if NET45 || CORE
         /// <summary>
         /// Performs a login on the server. This method is overridable so
         /// that the login procedure can be changed to support, for example,
@@ -1574,7 +1549,7 @@
 				throw new FtpCommandException(reply);
 		}
 
-#if NETFX45 || CORE
+#if NET45 || CORE
         /// <summary>
         /// Performs a login on the server. This method is overridable so
         /// that the login procedure can be changed to support, for example,
@@ -1593,14 +1568,14 @@
         }
 #endif
 
-#endregion
-
-#region Disconnect
-
-        /// <summary>
-        /// Disconnects from the server
-        /// </summary>
-        public virtual void Disconnect() {
+		#endregion
+
+		#region Disconnect
+
+		/// <summary>
+		/// Disconnects from the server
+		/// </summary>
+		public virtual void Disconnect() {
 #if !CORE14
 			lock (m_lock) {
 #endif
@@ -1671,9 +1646,9 @@
 		}
 #endif
 
-#endregion
-
-#region FTPS
+		#endregion
+
+		#region FTPS
 
 		/// <summary>
 		/// Catches the socket stream ssl validation event and fires the event handlers
@@ -1697,9 +1672,9 @@
 				evt(this, e);
 		}
 
-#endregion
-
-#region Utils
+		#endregion
+
+		#region Utils
 
 		/// <summary>
 		/// Performs a bitwise and to check if the specified
@@ -1774,7 +1749,7 @@
 			return path;
 		}
 
-#if NETFX45 || CORE
+#if NET45 || CORE
         /// <summary>
         /// Ensure a relative path is absolute by appending the working dir
         /// </summary>
@@ -1807,7 +1782,7 @@
         }
 #endif
 
-        private static string DecodeUrl(string url) {
+		private static string DecodeUrl(string url) {
 #if CORE
 			return WebUtility.UrlDecode(url);
 #else
@@ -1878,7 +1853,7 @@
 			}
 		}
 
-#if NETFX45 || CORE
+#if NET45 || CORE
         /// <summary>
         /// Data shouldn't be on the socket, if it is it probably
         /// means we've been disconnected. Read and discard
@@ -1913,7 +1888,7 @@
         }
 #endif
 
-        private bool IsProxy() {
+		private bool IsProxy() {
 			return (this is FtpClientProxy);
 		}
 
@@ -1928,9 +1903,9 @@
 			return false;
 		}
 
-#endregion
-
-#region Static API
+		#endregion
+
+		#region Static API
 
 		/// <summary>
 		/// Calculate the CHMOD integer value given a set of permissions.
@@ -2207,7 +2182,7 @@
 			return null;
 		}
 
-#endregion
+		#endregion
 
 	}
 }